--- conflicted
+++ resolved
@@ -6,10 +6,6 @@
 from utils.logger import setup_logger
 from config.settings import Settings
 from PIL import Image, ImageDraw, ImageFont
-<<<<<<< HEAD
-from escpos.printer import Dummy, Usb
-=======
->>>>>>> f493e828
 import time
 
 
@@ -214,17 +210,7 @@
                 return False, "打印机忙或不可用"
 
             # ESC/POS 切纸命令
-<<<<<<< HEAD
-            # cut_command = b'\x1B\x40\x1D\x56\x00'
-            p = Dummy()
-            # 构造 ESC/POS
-            p.text("Hello World\n")
-            p.cut()  # 切纸命令
-
-            # 获取生成的 ESC/POS 原始指令数据
-            cut_command = p.output
-=======
-            cut_command = b'\x1B\x40\x1D\x56\x00'
+            cut_command = b'\x1D\x56\x00'
             # p = Dummy()
             # 构造 ESC/POS
             # p.text("Hello World\n")
@@ -232,7 +218,6 @@
 
             # 获取生成的 ESC/POS 原始指令数据
             # cut_command = p.output
->>>>>>> f493e828
 
             with tempfile.NamedTemporaryFile(delete=False) as temp_file:
                 temp_file.write(cut_command)
